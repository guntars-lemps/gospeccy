--- conflicted
+++ resolved
@@ -62,36 +62,6 @@
 var overflowSubTable = []byte{0, FLAG_V, 0, 0, 0, 0, FLAG_V, 0}
 
 var rzxInstructionsOffset int
-
-<<<<<<< HEAD
-var opcodesMap [1536]func(z80 *Z80, tempaddr uint16)
-
-func shift0xcb(opcode byte) int {
-	return 256 + int(opcode)
-}
-
-func shift0xed(opcode byte) int {
-	return 512 + int(opcode)
-}
-
-func shift0xdd(opcode byte) int {
-	return 768 + int(opcode)
-}
-
-func shift0xddcb(opcode byte) int {
-	return 1024 + int(opcode)
-}
-
-func shift0xfdcb(opcode byte) int {
-	return 1024 + int(opcode)
-}
-
-func shift0xfd(opcode byte) int {
-	return 1280 + int(opcode)
-}
-
-=======
-
 var opcodesMap [1536]func(z80 *Z80, tempaddr uint16)
 
 const SHIFT_0xCB = 256
@@ -125,8 +95,6 @@
 	return SHIFT_0xFD + int(opcode)
 }
 
-
->>>>>>> cb3e523d
 type register16 struct {
 	high, low *byte
 }
@@ -206,9 +174,6 @@
 	return z80
 }
 
-<<<<<<< HEAD
-func (z80 *Z80) Reset() {
-=======
 func (z80 *Z80) Close() {
 	if z80.perfCounter_hostCpuInstr != nil {
 		z80.perfCounter_hostCpuInstr.Close()
@@ -256,7 +221,6 @@
 }
 
 func (z80 *Z80) reset() {
->>>>>>> cb3e523d
 	z80.a, z80.f, z80.b, z80.c, z80.d, z80.e, z80.h, z80.l = 0, 0, 0, 0, 0, 0, 0, 0
 	z80.a_, z80.f_, z80.b_, z80.c_, z80.d_, z80.e_, z80.h_, z80.l_ = 0, 0, 0, 0, 0, 0, 0, 0
 	z80.ixh, z80.ixl, z80.iyh, z80.iyl = 0, 0, 0, 0
@@ -264,11 +228,6 @@
 	z80.sp, z80.i, z80.r, z80.r7, z80.pc, z80.iff1, z80.iff2, z80.im = 0, 0, 0, 0, 0, 0, 0, 0
 
 	z80.tstates = 0
-<<<<<<< HEAD
-
-	z80.halted = false
-=======
->>>>>>> cb3e523d
 
 	z80.halted = false
 	z80.interruptsEnabledAt = 0
@@ -281,68 +240,6 @@
 
 	if err != nil {
 		return err
-<<<<<<< HEAD
-	} else {
-		if len(bytes) != 49179 {
-			return os.NewError(fmt.Sprintf("snapshot \"%s\" has invalid size", filename))
-		}
-
-		// Populate registers
-		z80.i = bytes[0]
-		z80.l_ = bytes[1]
-		z80.h_ = bytes[2]
-		z80.e_ = bytes[3]
-		z80.d_ = bytes[4]
-		z80.c_ = bytes[5]
-		z80.b_ = bytes[6]
-		z80.f_ = bytes[7]
-		z80.a_ = bytes[8]
-		z80.l = bytes[9]
-		z80.h = bytes[10]
-		z80.e = bytes[11]
-		z80.d = bytes[12]
-		z80.c = bytes[13]
-		z80.b = bytes[14]
-		z80.iyl = bytes[15]
-		z80.iyh = bytes[16]
-		z80.ixl = bytes[17]
-		z80.ixh = bytes[18]
-
-		z80.iff1 = uint16(ternOpB((bytes[19]&0x04) != 0, 1, 0))
-		z80.iff2 = z80.iff1
-
-		var r = uint16(bytes[20])
-
-		z80.r = r & 0x7f
-		z80.r7 = r & 0x80
-
-		z80.f = bytes[21]
-		z80.a = bytes[22]
-		z80.sp = uint16(bytes[23]) | (uint16(bytes[24]) << 8)
-		z80.im = uint16(bytes[25])
-
-		// Border color
-		z80.writePort(0xfe, bytes[26]&0x07)
-
-		// Populate memory
-		var i uint16
-		for i = 0; i < 0xc000; i++ {
-			z80.memory.set(uint16(i+0x4000), bytes[i+27])
-		}
-
-		// Set attribute bytes to force repaint of whole screen
-		for i = 0x5800; i < 0x5b00; i++ {
-			z80.memory.writeByte(i, z80.memory.At(uint(i)))
-		}
-
-		z80.tstates = 0
-
-		// Send a RETN
-		z80.iff1 = z80.iff2
-		z80.ret()
-	}
-
-=======
 	}
 	if len(bytes) != 49179 {
 		return os.NewError(fmt.Sprintf("snapshot \"%s\" has invalid size", filename))
@@ -396,7 +293,6 @@
 
 	z80.tstates = InterruptLength
 
->>>>>>> cb3e523d
 	return nil
 }
 
@@ -1133,107 +1029,6 @@
 		z80.memory.contendRead(z80.pc, 4)
 		opcode := z80.memory.readByteInternal(z80.pc)
 
-<<<<<<< HEAD
-	EndOpcode:
-
-		z80.r = (z80.r + 1) & 0x7f
-		z80.pc++
-
-		switch opcode {
-		case 0xcb:
-			var opcode2 byte
-			z80.memory.contendRead(z80.pc, 4)
-			opcode2 = z80.memory.readByteInternal(z80.pc)
-			z80.pc++
-			z80.r++
-			opcodesMap[shift0xcb(opcode2)](z80, 0)
-		case 0xed:
-			var opcode2 byte
-			z80.memory.contendRead(z80.pc, 4)
-			opcode2 = z80.memory.readByteInternal(z80.pc)
-			z80.pc++
-			z80.r++
-
-			if f := opcodesMap[shift0xed(opcode2)]; f != nil {
-				f(z80, 0)
-			} else {
-				break
-			}
-		case 0xdd:
-			var opcode2 byte
-			z80.memory.contendRead(z80.pc, 4)
-			opcode2 = z80.memory.readByteInternal(z80.pc)
-			z80.pc++
-			z80.r++
-
-			switch opcode2 {
-			case 0xcb:
-				var tempaddr uint16
-				var opcode3 byte
-				z80.memory.contendRead(z80.pc, 3)
-				tempaddr = uint16(int(z80.IX()) + int(signExtend(z80.memory.readByteInternal(z80.pc))))
-				z80.pc++
-				z80.memory.contendRead(z80.pc, 3)
-				opcode3 = z80.memory.readByteInternal(z80.pc)
-				z80.memory.contendReadNoMreq(z80.pc, 1)
-				z80.memory.contendReadNoMreq(z80.pc, 1)
-				z80.pc++
-				opcodesMap[shift0xddcb(opcode3)](z80, tempaddr)
-			default:
-				if f := opcodesMap[shift0xdd(opcode2)]; f != nil {
-					f(z80, 0)
-				} else {
-					/* Instruction did not involve H or L, so backtrack
-					one instruction and parse again */
-					z80.pc--
-					z80.r--
-					opcode = opcode2
-
-					goto EndOpcode
-				}
-
-			}
-
-		case 0xfd:
-			var opcode2 byte
-			z80.memory.contendRead(z80.pc, 4)
-			opcode2 = z80.memory.readByteInternal(z80.pc)
-			z80.pc++
-			z80.r++
-
-			switch opcode2 {
-			case 0xcb:
-				var tempaddr uint16
-				var opcode3 byte
-				z80.memory.contendRead(z80.pc, 3)
-				tempaddr = uint16(int(z80.IY()) + int(signExtend(z80.memory.readByteInternal(z80.pc))))
-				z80.pc++
-				z80.memory.contendRead(z80.pc, 3)
-				opcode3 = z80.memory.readByteInternal(z80.pc)
-				z80.memory.contendReadNoMreq(z80.pc, 1)
-				z80.memory.contendReadNoMreq(z80.pc, 1)
-				z80.pc++
-
-				opcodesMap[shift0xfdcb(opcode3)](z80, tempaddr)
-
-			default:
-				if f := opcodesMap[shift0xfd(opcode2)]; f != nil {
-					f(z80, 0)
-				} else {
-					/* Instruction did not involve H or L, so backtrack
-					one instruction and parse again */
-					z80.pc--
-					z80.r--
-					opcode = opcode2
-
-					goto EndOpcode
-				}
-
-			}
-
-		default:
-			opcodesMap[int(opcode)](z80, 0)
-=======
 		z80.r = (z80.r + 1) & 0x7f
 		z80.pc++
 
@@ -1371,7 +1166,6 @@
 		} else {
 			/* Instruction did not involve H or L */
 			opcodesMap[opcode2](z80, 0)
->>>>>>> cb3e523d
 		}
 
 	}
