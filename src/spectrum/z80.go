--- conflicted
+++ resolved
@@ -26,14 +26,8 @@
 package spectrum
 
 import (
-<<<<<<< HEAD
-	"github.com/0xe2-0x9a-0x9b/Go-PerfEvents"
-	"io/ioutil"
-	"fmt"
-=======
 	"fmt"
 	"⚛perf"
->>>>>>> 25a40ebf
 	"os"
 	"syscall"
 )
