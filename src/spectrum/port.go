/*

Copyright (c) 2010 Andrea Fazzi

Permission is hereby granted, free of charge, to any person obtaining
a copy of this software and associated documentation files (the
"Software"), to deal in the Software without restriction, including
without limitation the rights to use, copy, modify, merge, publish,
distribute, sublicense, and/or sell copies of the Software, and to
permit persons to whom the Software is furnished to do so, subject to
the following conditions:

The above copyright notice and this permission notice shall be
included in all copies or substantial portions of the Software.

THE SOFTWARE IS PROVIDED "AS IS", WITHOUT WARRANTY OF ANY KIND,
EXPRESS OR IMPLIED, INCLUDING BUT NOT LIMITED TO THE WARRANTIES OF
MERCHANTABILITY, FITNESS FOR A PARTICULAR PURPOSE AND
NONINFRINGEMENT. IN NO EVENT SHALL THE AUTHORS OR COPYRIGHT HOLDERS BE
LIABLE FOR ANY CLAIM, DAMAGES OR OTHER LIABILITY, WHETHER IN AN ACTION
OF CONTRACT, TORT OR OTHERWISE, ARISING FROM, OUT OF OR IN CONNECTION
WITH THE SOFTWARE OR THE USE OR OTHER DEALINGS IN THE SOFTWARE.

*/

package spectrum


type PortAccessor interface {
<<<<<<< HEAD
=======
	frame_begin(borderColor byte)
	frame_releaseMemory()
	
>>>>>>> e87b8156
	readPort(address uint16) byte
	writePort(address uint16, b byte)
	contendPortPreio(address uint16)
	contendPortPostio(address uint16)
}


type BorderEvent struct {
	// The moment when the border color was changed.
	// It is the number of T-states since the beginning of the frame.
	tstate uint

	// The new border color
<<<<<<< HEAD
	color RGBA

=======
	color byte
	
>>>>>>> e87b8156
	// Previous event, if any.
	// Constraint: (tstate >= previous_orNil.tstate)
	previous_orNil *BorderEvent
}

type Ports struct {
	display      *Display
	keyboard     *Keyboard
	borderEvents *BorderEvent // Might be nil
	z80          *Z80
}

func NewPorts(display *Display, keyboard *Keyboard) *Ports {
	return &Ports{display, keyboard, nil, nil}
}

<<<<<<< HEAD
func (p *Ports) frame_begin(borderColor RGBA) {
	p.borderEvents = &BorderEvent{tstate: 0, color: borderColor, previous_orNil: nil}
=======
func (p *Ports) frame_begin(borderColor byte) {
	p.borderEvents = &BorderEvent{tstate:0, color:borderColor, previous_orNil:nil}
>>>>>>> e87b8156
}

func (p *Ports) frame_releaseMemory() {
	// Release memory
	p.borderEvents = nil
}

func (p *Ports) readPort(address uint16) byte {
	var result byte = 0xff
	p.contendPortPreio(address)

	if (address & 0x0001) == 0x0000 {
		// Read keyboard
		var row uint
		for row = 0; row < 8; row++ {
			if (address & (1 << (uint16(row) + 8))) == 0 { // bit held low, so scan this row
				result &= p.keyboard.GetKeyState(row)
			}
		}
		return result
	} else if (address & 0x00e0) == 0x0000 {
		// Kempston joystick: treat this as attached but
		// unused (for the benefit of Manic Miner)
		return 0x00
	} else {
		return 0xff // Unassigned port
	}

	p.contendPortPostio(address)

	return result
}

func (p *Ports) writePort(address uint16, b byte) {
	p.contendPortPreio(address)

<<<<<<< HEAD
	if (address & 0x0001) == 0 {
		color := palette[b&0x07]

		// Modify the border only if it really changed
		if p.display.getBorderColor().value32() != color.value32() {
			p.display.setBorderColor(color)
=======
	if ((address & 0x0001) == 0) {
		color := (b & 0x07)
		
		// Modify the border only if it really changed
		if p.memory.getBorder() != color {
			p.memory.setBorder(color)
>>>>>>> e87b8156
			p.borderEvents = &BorderEvent{p.z80.tstates, color, p.borderEvents}
		}
	}
	
	p.contendPortPostio(address)
}

func (p *Ports) contend(time uint) {
	tstates_p := &p.z80.tstates
	*tstates_p += uint(delay_table[*tstates_p])
	*tstates_p += time
}

func (p *Ports) contendPortPreio(address uint16) {
	if (address & 0xc000) == 0x4000 {
		p.contend(1)
	} else {
		p.z80.tstates += 1
	}
}

func (p *Ports) contendPortPostio(address uint16) {
	if (address & 0x0001) == 1 {
		if (address & 0xc000) == 0x4000 {
			p.contend(1)
			p.contend(1)
			p.contend(1)
		} else {
			p.z80.tstates += 3
		}

	} else {
		p.contend(3)
	}
}<|MERGE_RESOLUTION|>--- conflicted
+++ resolved
@@ -27,18 +27,11 @@
 
 
 type PortAccessor interface {
-<<<<<<< HEAD
-=======
-	frame_begin(borderColor byte)
-	frame_releaseMemory()
-	
->>>>>>> e87b8156
 	readPort(address uint16) byte
 	writePort(address uint16, b byte)
 	contendPortPreio(address uint16)
 	contendPortPostio(address uint16)
 }
-
 
 type BorderEvent struct {
 	// The moment when the border color was changed.
@@ -46,13 +39,8 @@
 	tstate uint
 
 	// The new border color
-<<<<<<< HEAD
-	color RGBA
+	color byte
 
-=======
-	color byte
-	
->>>>>>> e87b8156
 	// Previous event, if any.
 	// Constraint: (tstate >= previous_orNil.tstate)
 	previous_orNil *BorderEvent
@@ -69,13 +57,8 @@
 	return &Ports{display, keyboard, nil, nil}
 }
 
-<<<<<<< HEAD
-func (p *Ports) frame_begin(borderColor RGBA) {
+func (p *Ports) frame_begin(borderColor byte) {
 	p.borderEvents = &BorderEvent{tstate: 0, color: borderColor, previous_orNil: nil}
-=======
-func (p *Ports) frame_begin(borderColor byte) {
-	p.borderEvents = &BorderEvent{tstate:0, color:borderColor, previous_orNil:nil}
->>>>>>> e87b8156
 }
 
 func (p *Ports) frame_releaseMemory() {
@@ -112,25 +95,16 @@
 func (p *Ports) writePort(address uint16, b byte) {
 	p.contendPortPreio(address)
 
-<<<<<<< HEAD
 	if (address & 0x0001) == 0 {
-		color := palette[b&0x07]
+		color := (b & 0x07)
 
 		// Modify the border only if it really changed
-		if p.display.getBorderColor().value32() != color.value32() {
+		if p.display.getBorderColor() != color {
 			p.display.setBorderColor(color)
-=======
-	if ((address & 0x0001) == 0) {
-		color := (b & 0x07)
-		
-		// Modify the border only if it really changed
-		if p.memory.getBorder() != color {
-			p.memory.setBorder(color)
->>>>>>> e87b8156
 			p.borderEvents = &BorderEvent{p.z80.tstates, color, p.borderEvents}
 		}
 	}
-	
+
 	p.contendPortPostio(address)
 }
 
