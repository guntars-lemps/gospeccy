--- conflicted
+++ resolved
@@ -26,14 +26,10 @@
 package spectrum
 
 import (
-<<<<<<< HEAD
-	"github.com/0xe2-0x9a-0x9b/Go-SDL/sdl"
-=======
 	"fmt"
 	"os"
 	"⚛sdl"
 	"time"
->>>>>>> 07c134a2
 	"unsafe"
 )
 
